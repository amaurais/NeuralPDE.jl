using Test, MCMCChains, ForwardDiff, Distributions, OrdinaryDiffEq, OptimizationOptimisers,
      AdvancedHMC, Lux, Statistics, Random, Functors, ComponentArrays, NeuralPDE,
      MonteCarloMeasurements
import Flux

# note that current testing bounds can be easily further tightened but have been inflated
# for support for Julia build v1 on latest Julia version it performs much better for below
# tests
Random.seed!(100)

@testset "Example 1 - without parameter estimation" begin
    linear_analytic = (u0, p, t) -> u0 + sin(2 * π * t) / (2 * π)
    linear = (u, p, t) -> cos(2 * π * t)
    tspan = (0.0, 2.0)
    u0 = 0.0
    prob = ODEProblem(ODEFunction(linear, analytic = linear_analytic), u0, tspan)
    p = prob.p

    # Numerical and Analytical Solutions: testing ahmc_bayesian_pinn_ode()
    ta = range(tspan[1], tspan[2], length = 300)
    u = [linear_analytic(u0, nothing, ti) for ti in ta]
    x̂ = collect(Float64, Array(u) + 0.02 * randn(size(u)))
    time = vec(collect(Float64, ta))
    physsol1 = [linear_analytic(prob.u0, p, time[i]) for i in eachindex(time)]

    # testing points for solve() call must match saveat(1/50.0) arg
    ta0 = range(tspan[1], tspan[2], length = 101)
    u1 = [linear_analytic(u0, nothing, ti) for ti in ta0]
    x̂1 = collect(Float64, Array(u1) + 0.02 * randn(size(u1)))
    time1 = vec(collect(Float64, ta0))
    physsol0_1 = [linear_analytic(prob.u0, p, time1[i]) for i in eachindex(time1)]

    chainlux = Chain(Dense(1, 7, tanh), Dense(7, 1))
    θinit, st = Lux.setup(Random.default_rng(), chainlux)

    fh_mcmc_chain, fhsamples, fhstats = ahmc_bayesian_pinn_ode(
        prob, chainlux, draw_samples = 2500)

    alg = BNNODE(chainlux, draw_samples = 2500)
    sol1lux = solve(prob, alg)

    # testing points
    t = time
    # Mean of last 500 sampled parameter's curves[Ensemble predictions]
    θ = [vector_to_parameters(fhsamples[i], θinit) for i in 2000:length(fhsamples)]
    luxar = [chainlux(t', θ[i], st)[1] for i in eachindex(θ)]
    luxmean = [mean(vcat(luxar...)[:, i]) for i in eachindex(t)]
    meanscurve = prob.u0 .+ (t .- prob.tspan[1]) .* luxmean

    # --------------------- ahmc_bayesian_pinn_ode() call
    @test mean(abs.(x̂ .- meanscurve)) < 0.05
    @test mean(abs.(physsol1 .- meanscurve)) < 0.005

    #--------------------- solve() call
    @test mean(abs.(x̂1 .- pmean(sol1lux.ensemblesol[1]))) < 0.025
    @test mean(abs.(physsol0_1 .- pmean(sol1lux.ensemblesol[1]))) < 0.025
end

@testset "Example 2 - with parameter estimation" begin
    linear_analytic = (u0, p, t) -> u0 + sin(p * t) / (p)
    linear = (u, p, t) -> cos(p * t)
    tspan = (0.0, 2.0)
    u0 = 0.0
    p = 2 * pi
    prob = ODEProblem(ODEFunction(linear, analytic = linear_analytic), u0, tspan, p)

    # Numerical and Analytical Solutions
    sol1 = solve(prob, Tsit5(); saveat = 0.01)
    u = sol1.u
    time = sol1.t

    # BPINN AND TRAINING DATASET CREATION(dataset must be defined only inside problem timespan!)
    ta = range(tspan[1], tspan[2], length = 100)
    u = [linear_analytic(u0, p, ti) for ti in ta]
    x̂ = collect(Float64, Array(u) + 0.2 * randn(size(u)))
    time = vec(collect(Float64, ta))
    dataset = [x̂, time]
    physsol1 = [linear_analytic(prob.u0, p, time[i]) for i in eachindex(time)]

    # testing points for solve call(saveat=1/50.0 ∴ at t = collect(eltype(saveat), prob.tspan[1]:saveat:prob.tspan[2] internally estimates)
    ta0 = range(tspan[1], tspan[2], length = 101)
    u1 = [linear_analytic(u0, p, ti) for ti in ta0]
    x̂1 = collect(Float64, Array(u1) + 0.2 * randn(size(u1)))
    time1 = vec(collect(Float64, ta0))
    physsol1_1 = [linear_analytic(prob.u0, p, time1[i]) for i in eachindex(time1)]

    chainlux1 = Chain(Dense(1, 7, tanh), Dense(7, 1))
    θinit, st = Lux.setup(Random.default_rng(), chainlux1)

    fh_mcmc_chain, fhsamples, fhstats = ahmc_bayesian_pinn_ode(
        prob, chainlux1, dataset = dataset, draw_samples = 2500,
        physdt = 1 / 50.0, priorsNNw = (0.0, 3.0), param = [LogNormal(9, 0.5)])

    alg = BNNODE(chainlux1, dataset = dataset, draw_samples = 2500, physdt = 1 / 50.0,
        priorsNNw = (0.0, 3.0), param = [LogNormal(9, 0.5)])

    sol2lux = solve(prob, alg)

    # testing points
    t = time
    # Mean of last 500 sampled parameter's curves(flux and lux chains)[Ensemble predictions]
    θ = [vector_to_parameters(fhsamples[i][1:(end - 1)], θinit)
         for i in 2000:length(fhsamples)]
    luxar = [chainlux1(t', θ[i], st)[1] for i in eachindex(θ)]
    luxmean = [mean(vcat(luxar...)[:, i]) for i in eachindex(t)]
    meanscurve = prob.u0 .+ (t .- prob.tspan[1]) .* luxmean

    # --------------------- ahmc_bayesian_pinn_ode() call
    @test mean(abs.(physsol1 .- meanscurve)) < 0.15

    # ESTIMATED ODE PARAMETERS (NN1 AND NN2)
    @test abs(p - mean([fhsamples[i][23] for i in 2000:length(fhsamples)])) < abs(0.35 * p)

    #-------------------------- solve() call
    @test mean(abs.(physsol1_1 .- pmean(sol2lux.ensemblesol[1]))) < 8e-2

    # ESTIMATED ODE PARAMETERS (NN1 AND NN2)
    @test abs(p - sol2lux.estimated_de_params[1]) < abs(0.15 * p)
end

@testset "Example 3" begin
    linear = (u, p, t) -> u / p + exp(t / p) * cos(t)
    tspan = (0.0, 10.0)
    u0 = 0.0
    p = -5.0
    prob = ODEProblem(linear, u0, tspan, p)
    linear_analytic = (u0, p, t) -> exp(t / p) * (u0 + sin(t))
    # SOLUTION AND CREATE DATASET
    sol = solve(prob, Tsit5(); saveat = 0.1)
    u = sol.u
    time = sol.t
    x̂ = u .+ (u .* 0.2) .* randn(size(u))
    dataset = [x̂, time]
    physsol1 = [linear_analytic(prob.u0, p, time[i]) for i in eachindex(time)]

    # separate set of points for testing the solve() call (it uses saveat 1/50 hence here length 501)
    time1 = vec(collect(Float64, range(tspan[1], tspan[2], length = 501)))
    physsol2 = [linear_analytic(prob.u0, p, time1[i]) for i in eachindex(time1)]

    chainlux12 = Chain(Dense(1, 6, tanh), Dense(6, 6, tanh), Dense(6, 1))
    θinit, st = Lux.setup(Random.default_rng(), chainlux12)

    fh_mcmc_chainlux12, fhsampleslux12, fhstatslux12 = ahmc_bayesian_pinn_ode(
        prob, chainlux12, draw_samples = 1500, l2std = [0.03],
        phystd = [0.03], priorsNNw = (0.0, 10.0))

    fh_mcmc_chainlux22, fhsampleslux22, fhstatslux22 = ahmc_bayesian_pinn_ode(
        prob, chainlux12, dataset = dataset, draw_samples = 1500, l2std = [0.03],
        phystd = [0.03], priorsNNw = (0.0, 10.0), param = [Normal(-7, 4)])

    alg = BNNODE(chainlux12, dataset = dataset, draw_samples = 1500, l2std = [0.03],
        phystd = [0.03], priorsNNw = (0.0, 10.0), param = [Normal(-7, 4)])

    sol3lux_pestim = solve(prob, alg)

    # testing timepoints
    t = sol.t
    #------------------------------ ahmc_bayesian_pinn_ode() call
    # Mean of last 500 sampled parameter's curves(lux chains)[Ensemble predictions]
    θ = [vector_to_parameters(fhsampleslux12[i], θinit)
         for i in 1000:length(fhsampleslux12)]
    luxar = [chainlux12(t', θ[i], st)[1] for i in eachindex(θ)]
    luxmean = [mean(vcat(luxar...)[:, i]) for i in eachindex(t)]
    meanscurve2_1 = prob.u0 .+ (t .- prob.tspan[1]) .* luxmean

    θ = [vector_to_parameters(fhsampleslux22[i][1:(end - 1)], θinit)
         for i in 1000:length(fhsampleslux22)]
    luxar = [chainlux12(t', θ[i], st)[1] for i in eachindex(θ)]
    luxmean = [mean(vcat(luxar...)[:, i]) for i in eachindex(t)]
    meanscurve2_2 = prob.u0 .+ (t .- prob.tspan[1]) .* luxmean

    @test mean(abs, sol.u .- meanscurve2_1) < 1e-1
    @test mean(abs, physsol1 .- meanscurve2_1) < 1e-1
    @test mean(abs, sol.u .- meanscurve2_2) < 5e-2
    @test mean(abs, physsol1 .- meanscurve2_2) < 5e-2

    # estimated parameters(lux chain)
    param1 = mean(i[62] for i in fhsampleslux22[1000:length(fhsampleslux22)])
    @test abs(param1 - p) < abs(0.3 * p)

    #-------------------------- solve() call
    # (lux chain)
    @test mean(abs, physsol2 .- pmean(sol3lux_pestim.ensemblesol[1])) < 0.15
    # estimated parameters(lux chain)
    param1 = sol3lux_pestim.estimated_de_params[1]
    @test abs(param1 - p) < abs(0.45 * p)
end

@testset "Translating from Flux" begin
    linear_analytic = (u0, p, t) -> u0 + sin(2 * π * t) / (2 * π)
    linear = (u, p, t) -> cos(2 * π * t)
    tspan = (0.0, 2.0)
    u0 = 0.0
    prob = ODEProblem(ODEFunction(linear, analytic = linear_analytic), u0, tspan)
    p = prob.p

    # Numerical and Analytical Solutions: testing ahmc_bayesian_pinn_ode()
    ta = range(tspan[1], tspan[2], length = 300)
    u = [linear_analytic(u0, nothing, ti) for ti in ta]
    x̂ = collect(Float64, Array(u) + 0.02 * randn(size(u)))
    time = vec(collect(Float64, ta))
    physsol1 = [linear_analytic(prob.u0, p, time[i]) for i in eachindex(time)]

    # testing points for solve() call must match saveat(1/50.0) arg
    ta0 = range(tspan[1], tspan[2], length = 101)
    u1 = [linear_analytic(u0, nothing, ti) for ti in ta0]
    x̂1 = collect(Float64, Array(u1) + 0.02 * randn(size(u1)))
    time1 = vec(collect(Float64, ta0))
    physsol0_1 = [linear_analytic(prob.u0, p, time1[i]) for i in eachindex(time1)]
    chainflux = Flux.Chain(Flux.Dense(1, 7, tanh), Flux.Dense(7, 1)) |> Flux.f64
    fh_mcmc_chain, fhsamples, fhstats = ahmc_bayesian_pinn_ode(
        prob, chainflux, draw_samples = 2500)
    alg = BNNODE(chainflux, draw_samples = 2500)
<<<<<<< HEAD
    @test alg.chain isa Lux.AbstractLuxLayer
=======
    @test alg.chain isa AbstractLuxLayer
>>>>>>> 4506f6aa
end

@testset "Example 3 but with the new objective" begin
    linear = (u, p, t) -> u / p + exp(t / p) * cos(t)
    tspan = (0.0, 10.0)
    u0 = 0.0
    p = -5.0
    prob = ODEProblem(linear, u0, tspan, p)
    linear_analytic = (u0, p, t) -> exp(t / p) * (u0 + sin(t))

    # SOLUTION AND CREATE DATASET
    sol = solve(prob, Tsit5(); saveat = 0.1)
    u = sol.u
    time = sol.t
    x̂ = u .+ (0.3 .* randn(size(u)))
    dataset = [x̂, time]
    physsol1 = [linear_analytic(prob.u0, p, time[i]) for i in eachindex(time)]

    # separate set of points for testing the solve() call (it uses saveat 1/50 hence here length 501)
    time1 = vec(collect(Float64, range(tspan[1], tspan[2], length = 501)))
    physsol2 = [linear_analytic(prob.u0, p, time1[i]) for i in eachindex(time1)]

    chainlux12 = Chain(Dense(1, 6, tanh), Dense(6, 6, tanh), Dense(6, 1))
    θinit, st = Lux.setup(Random.default_rng(), chainlux12)

    fh_mcmc_chainlux12, fhsampleslux12, fhstatslux12 = ahmc_bayesian_pinn_ode(
        prob, chainlux12, dataset = dataset, draw_samples = 1000, l2std = [0.1],
        phystd = [0.03], priorsNNw = (0.0, 1.0), param = [Normal(-7, 3)])

    fh_mcmc_chainlux22, fhsampleslux22, fhstatslux22 = ahmc_bayesian_pinn_ode(
        prob, chainlux12, dataset = dataset, draw_samples = 1000,
        l2std = [0.1], phystd = [0.03], priorsNNw = (0.0, 1.0),
        param = [Normal(-7, 3)], estim_collocate = true)

    alg = BNNODE(
        chainlux12, dataset = dataset, draw_samples = 1000, l2std = [0.1], phystd = [0.03],
        priorsNNw = (0.0, 1.0), param = [Normal(-7, 3)], estim_collocate = true)

    sol3lux_pestim = solve(prob, alg)

    # testing timepoints
    t = sol.t
    #------------------------------ ahmc_bayesian_pinn_ode() call
    # Mean of last 500 sampled parameter's curves(lux chains)[Ensemble predictions]
    θ = [vector_to_parameters(fhsampleslux12[i][1:(end - 1)], θinit)
         for i in 750:length(fhsampleslux12)]
    luxar = [chainlux12(t', θ[i], st)[1] for i in eachindex(θ)]
    luxmean = [mean(vcat(luxar...)[:, i]) for i in eachindex(t)]
    meanscurve2_1 = prob.u0 .+ (t .- prob.tspan[1]) .* luxmean

    θ = [vector_to_parameters(fhsampleslux22[i][1:(end - 1)], θinit)
         for i in 750:length(fhsampleslux22)]
    luxar = [chainlux12(t', θ[i], st)[1] for i in eachindex(θ)]
    luxmean = [mean(vcat(luxar...)[:, i]) for i in eachindex(t)]
    meanscurve2_2 = prob.u0 .+ (t .- prob.tspan[1]) .* luxmean

    @test_broken mean(abs.(sol.u .- meanscurve2_2)) < 6e-2
    @test_broken mean(abs.(physsol1 .- meanscurve2_2)) < 6e-2
    @test mean(abs.(sol.u .- meanscurve2_1)) > mean(abs.(sol.u .- meanscurve2_2))
    @test mean(abs.(physsol1 .- meanscurve2_1)) > mean(abs.(physsol1 .- meanscurve2_2))

    # estimated parameters(lux chain)
    param2 = mean(i[62] for i in fhsampleslux22[750:length(fhsampleslux22)])
    @test_broken abs(param2 - p) < abs(0.25 * p)

    param1 = mean(i[62] for i in fhsampleslux12[750:length(fhsampleslux12)])
    @test abs(param1 - p) < abs(0.8 * p)
    @test abs(param2 - p) < abs(param1 - p)

    #-------------------------- solve() call
    # (lux chain)
    @test_broken mean(abs.(physsol2 .- pmean(sol3lux_pestim.ensemblesol[1]))) < 0.1
    # estimated parameters(lux chain)
    param3 = sol3lux_pestim.estimated_de_params[1]
    @test_broken abs(param3 - p) < abs(0.2 * p)
end

@testset "Example 4 - improvement" begin
    function lotka_volterra(u, p, t)
        # Model parameters.
        α, β, γ, δ = p
        # Current state.
        x, y = u

        # Evaluate differential equations.
        dx = (α - β * y) * x # prey
        dy = (δ * x - γ) * y # predator

        return [dx, dy]
    end

    # initial-value problem.
    u0 = [1.0, 1.0]
    p = [1.5, 1.0, 3.0, 1.0]
    tspan = (0.0, 4.0)
    prob = ODEProblem(lotka_volterra, u0, tspan, p)

    # Solve using OrdinaryDiffEq.jl solver
    dt = 0.2
    solution = solve(prob, Tsit5(); saveat = dt)

    times = solution.t
    u = hcat(solution.u...)
    x = u[1, :] + (0.8 .* randn(length(u[1, :])))
    y = u[2, :] + (0.8 .* randn(length(u[2, :])))
    dataset = [x, y, times]

    chain = Chain(Dense(1, 6, tanh), Dense(6, 6, tanh), Dense(6, 2))

    alg1 = BNNODE(chain; dataset = dataset, draw_samples = 1000,
        l2std = [0.2, 0.2], phystd = [0.1, 0.1], priorsNNw = (0.0, 1.0),
        param = [Normal(2, 0.5), Normal(2, 0.5), Normal(2, 0.5), Normal(2, 0.5)])

    alg2 = BNNODE(chain; dataset = dataset, draw_samples = 1000,
        l2std = [0.2, 0.2], phystd = [0.1, 0.1], priorsNNw = (0.0, 1.0),
        param = [Normal(2, 0.5), Normal(2, 0.5), Normal(2, 0.5), Normal(2, 0.5)],
        estim_collocate = true)

    @time sol_pestim1 = solve(prob, alg1; saveat = dt)
    @time sol_pestim2 = solve(prob, alg2; saveat = dt)

    unsafe_comparisons(true)
    bitvec = abs.(p .- sol_pestim1.estimated_de_params) .>
             abs.(p .- sol_pestim2.estimated_de_params)
    @test_broken bitvec == ones(size(bitvec))
end<|MERGE_RESOLUTION|>--- conflicted
+++ resolved
@@ -211,11 +211,7 @@
     fh_mcmc_chain, fhsamples, fhstats = ahmc_bayesian_pinn_ode(
         prob, chainflux, draw_samples = 2500)
     alg = BNNODE(chainflux, draw_samples = 2500)
-<<<<<<< HEAD
-    @test alg.chain isa Lux.AbstractLuxLayer
-=======
     @test alg.chain isa AbstractLuxLayer
->>>>>>> 4506f6aa
 end
 
 @testset "Example 3 but with the new objective" begin
