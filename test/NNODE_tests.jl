--- conflicted
+++ resolved
@@ -268,11 +268,7 @@
     u_analytical(x) = (1 / (2pi)) .* sin.(2pi .* x)
     fluxchain = Flux.Chain(Flux.Dense(1, 5, Flux.σ), Flux.Dense(5, 1))
     alg1 = NNODE(fluxchain, opt)
-<<<<<<< HEAD
-    @test alg1.chain isa Lux.AbstractLuxLayer
-=======
     @test alg1.chain isa AbstractLuxLayer
->>>>>>> 4506f6aa
     sol1 = solve(prob, alg1, verbose = false, abstol = 1e-10, maxiters = 200)
     @test sol1.errors[:l2] < 0.5
 end