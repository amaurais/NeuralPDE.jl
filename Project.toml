name = "NeuralNetDiffEq"
uuid = "8faf48c0-8b73-11e9-0e63-2155955bfa4d"
authors = ["Chris Rackauckas <accounts@chrisrackauckas.com>"]
version = "1.6.0"

[deps]
Adapt = "79e6a3ab-5dfb-504d-930d-738a2a938a0e"
CuArrays = "3a865a2d-5b23-5a0f-bc46-62713ec82fae"
DiffEqBase = "2b5f629d-d688-5b77-993f-72d75c75574e"
DiffEqFlux = "aae7a2af-3d4f-5e19-a356-7da93b79d9d0"
DiffEqSensitivity = "41bf760c-e81c-5289-8e54-58b1f1f8abe2"
Distributions = "31c24e10-a181-5473-b8eb-7969acd0382f"
Flux = "587475ba-b771-5e3f-ad9e-33799f191a9c"
ForwardDiff = "f6369f11-7733-5829-9624-2563aa707210"
LinearAlgebra = "37e2e46d-f89d-539d-b4ee-838fcccc9c8e"
ModelingToolkit = "961ee093-0014-501f-94e3-6117800e7a78"
Optim = "429524aa-4258-5aef-a3af-852621145aeb"
Random = "9a3f8284-a2c9-5f02-9a11-845980a1fd5c"
Reexport = "189a3867-3050-52da-a836-e630ba90ab69"
Statistics = "10745b16-79ce-11e8-11f9-7d13ad32a3b2"
StochasticDiffEq = "789caeaf-c7a9-5a7d-9973-96adeb23e2a0"
Tracker = "9f7883ad-71c0-57eb-9f7f-b5c9e6d3789c"
Zygote = "e88e6eb3-aa80-5325-afca-941959d7151f"

[compat]
Adapt = "1.0, 2.0"
CuArrays = "2.2"
DiffEqBase = "6"
DiffEqFlux = "1.5"
DiffEqSensitivity = "6.5"
Distributions = "0.23"
Flux = "0.10.1, 0.11"
ForwardDiff = "0.10"
<<<<<<< HEAD
Optim = "0.20, 0.21, 0.22"
=======
ModelingToolkit = "3.11"
Optim = "0.20, 0.21"
>>>>>>> 2d602124
Reexport = "0.2"
StochasticDiffEq = "6.13"
Tracker = "0.2"
Zygote = "0.4, 0.5"
julia = "1.3"

[extras]
DiffEqDevTools = "f3b72e0c-5b89-59e1-b016-84e28bfd966d"
SafeTestsets = "1bc83da4-3b8d-516f-aca4-4fe02f6d838f"
Test = "8dfed614-e22c-5e08-85e1-65c5234f0b40"

[targets]
test = ["Test", "SafeTestsets", "DiffEqDevTools"]<|MERGE_RESOLUTION|>--- conflicted
+++ resolved
@@ -31,12 +31,9 @@
 Distributions = "0.23"
 Flux = "0.10.1, 0.11"
 ForwardDiff = "0.10"
-<<<<<<< HEAD
 Optim = "0.20, 0.21, 0.22"
-=======
 ModelingToolkit = "3.11"
 Optim = "0.20, 0.21"
->>>>>>> 2d602124
 Reexport = "0.2"
 StochasticDiffEq = "6.13"
 Tracker = "0.2"
