--- conflicted
+++ resolved
@@ -47,11 +47,7 @@
 ArrayInterface = "6, 7"
 CUDA = "4"
 ChainRulesCore = "1"
-<<<<<<< HEAD
 ComponentArrays = "0.15.0"
-=======
-ComponentArrays = "0.13.2, 0.14, 0.15"
->>>>>>> aa87003b
 DiffEqBase = "6"
 DiffEqNoiseProcess = "5.1"
 Distributions = "0.23, 0.24, 0.25"
