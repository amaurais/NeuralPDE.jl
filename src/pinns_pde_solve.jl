--- conflicted
+++ resolved
@@ -267,29 +267,23 @@
           end
       end)
 """
-<<<<<<< HEAD
-function build_loss_function(eqs,_indvars,_depvars, phi, derivative,initθ;bc_indvars=nothing)
-
-=======
-function build_symbolic_loss_function(eqs,_indvars,_depvars, phi, derivative;bc_indvars=nothing)
->>>>>>> 50ed65dd
+function build_symbolic_loss_function(eqs,_indvars,_depvars, phi, derivative,initθ; bc_indvars=nothing)
     # dictionaries: variable -> unique number
     depvars = [nameof(value(d)) for d in _depvars]
     indvars = [nameof(value(i)) for i in _indvars]
     dict_indvars = get_dict_vars(indvars)
     dict_depvars = get_dict_vars(depvars)
     bc_indvars = bc_indvars==nothing ? indvars : bc_indvars
-<<<<<<< HEAD
-    return build_loss_function(eqs,indvars,depvars,dict_indvars,dict_depvars, phi, derivative,initθ,bc_indvars = bc_indvars)
-end
-
-function build_loss_function(eqs,indvars,depvars,dict_indvars,dict_depvars, phi, derivative, initθ;
-=======
-    return build_symbolic_loss_function(eqs,indvars,depvars,dict_indvars,dict_depvars, phi, derivative,bc_indvars = bc_indvars)
-end
-function build_symbolic_loss_function(eqs,indvars,depvars,dict_indvars,dict_depvars, phi, derivative;
->>>>>>> 50ed65dd
-                             bc_indvars = indvars)
+    return build_symbolic_loss_function(eqs,indvars,depvars,
+                                        dict_indvars,dict_depvars,
+                                        phi, derivative,initθ,
+                                        bc_indvars = bc_indvars)
+end
+
+function build_symbolic_loss_function(eqs,indvars,depvars,
+                                      dict_indvars,dict_depvars,
+                                      phi, derivative, initθ;
+                                      bc_indvars = indvars)
     if !(eqs isa Array)
         eqs = [eqs]
     end
@@ -335,47 +329,28 @@
     push!(ex.args,  let_ex)
 
     expr_loss_function = :(($vars) -> begin $ex end)
-<<<<<<< HEAD
-
-    u = get_u()
-=======
-end
-
-function build_loss_function(eqs,_indvars,_depvars, phi, derivative;bc_indvars=nothing)
-
+end
+
+function build_loss_function(eqs,_indvars,_depvars, phi, derivative,initθ;bc_indvars=nothing)
     # dictionaries: variable -> unique number
     depvars = [nameof(value(d)) for d in _depvars]
     indvars = [nameof(value(i)) for i in _indvars]
     dict_indvars = get_dict_vars(indvars)
     dict_depvars = get_dict_vars(depvars)
     bc_indvars = bc_indvars==nothing ? indvars : bc_indvars
-    return build_loss_function(eqs,indvars,depvars,dict_indvars,dict_depvars, phi, derivative,bc_indvars = bc_indvars)
-end
-function build_loss_function(eqs,indvars,depvars,dict_indvars,dict_depvars, phi, derivative;
-                             bc_indvars = indvars)
-    depvars_d = Symbol[]
-    for v in depvars
-        push!(depvars_d,:($(Symbol(:($v),:_d))))
-    end
-
-    us = Expr[]
-    for v in depvars
-        var_num = dict_depvars[v]
-        push!(us,:(($(indvars...), $θ, phi) -> phi([$(indvars...)],$θ)[$var_num]))
-    end
-    u_ds = Expr[]
-    for (v,v_d) in zip(depvars, depvars_d)
-        var_num = dict_depvars[v]
-        push!(u_ds,:((cord, $θ, phi) -> phi(cord,$θ)[$var_num]))
-    end
-
-    expr_loss_function = build_symbolic_loss_function(eqs,indvars,depvars,
-                                                      dict_indvars,dict_depvars,
-                                                      phi, derivative;
-                                                      bc_indvars = bc_indvars)                                            
-    u_arr = [@RuntimeGeneratedFunction(u) for u in us]
-    u_d_arr = [@RuntimeGeneratedFunction(u_d) for u_d in u_ds]
->>>>>>> 50ed65dd
+    return build_loss_function(eqs,indvars,depvars,
+                               dict_indvars,dict_depvars,
+                               phi, derivative,initθ,
+                               bc_indvars = bc_indvars)
+end
+
+function build_loss_function(eqs,_indvars,_depvars, phi, derivative, initθ;bc_indvars=nothing)
+  
+     expr_loss_function = build_symbolic_loss_function(eqs,indvars,depvars,
+                                                       dict_indvars,dict_depvars,
+                                                       phi, derivative, initθ;
+                                                       bc_indvars = bc_indvars)
+    u = get_u()
     _loss_function = @RuntimeGeneratedFunction(expr_loss_function)
     loss_function = (cord, θ) -> _loss_function(cord, θ, phi, derivative, u)
     return loss_function
